// TODO - remove once schemars stops causing warning.
#![allow(clippy::field_reassign_with_default)]

use std::{
    collections::BTreeMap,
    hash::Hash,
    net::{IpAddr, Ipv4Addr, SocketAddr},
};

use once_cell::sync::Lazy;
use schemars::JsonSchema;
use serde::{Deserialize, Serialize};

<<<<<<< HEAD
use casper_types::{ProtocolVersion, PublicKey};
=======
use casper_types::{EraId, PublicKey};
>>>>>>> 84fbf6fd

use crate::{
    components::{
        chainspec_loader::NextUpgrade,
        rpc_server::rpcs::docs::{DocExample, DOCS_EXAMPLE_PROTOCOL_VERSION},
    },
    crypto::{hash::Digest, AsymmetricKeyExt},
    types::{ActivationPoint, Block, BlockHash, NodeId, PeersMap, TimeDiff, Timestamp},
};

static CHAINSPEC_INFO: Lazy<ChainspecInfo> = Lazy::new(|| {
    let next_upgrade = NextUpgrade::new(
<<<<<<< HEAD
        ActivationPoint::EraId(EraId(42)),
        ProtocolVersion::from_parts(2, 0, 1),
=======
        ActivationPoint::EraId(EraId::from(42)),
        Version::new(2, 0, 1),
>>>>>>> 84fbf6fd
    );
    ChainspecInfo {
        name: String::from("casper-example"),
        starting_state_root_hash: Digest::from([2u8; Digest::LENGTH]),
        next_upgrade: Some(next_upgrade),
    }
});

static GET_STATUS_RESULT: Lazy<GetStatusResult> = Lazy::new(|| {
    let node_id = NodeId::doc_example();
    let socket_addr = SocketAddr::new(IpAddr::V4(Ipv4Addr::new(127, 0, 0, 1)), 54321);
    let mut peers = BTreeMap::new();
    peers.insert(node_id.clone(), socket_addr.to_string());
    let status_feed = StatusFeed::<NodeId> {
        last_added_block: Some(Block::doc_example().clone()),
        peers,
        chainspec_info: ChainspecInfo::doc_example().clone(),
        our_public_signing_key: Some(*PublicKey::doc_example()),
        round_length: Some(TimeDiff::from(1 << 16)),
        version: crate::VERSION_STRING.as_str(),
    };
    GetStatusResult::new(status_feed, *DOCS_EXAMPLE_PROTOCOL_VERSION)
});

/// Summary information from the chainspec.
#[derive(Debug, Serialize, Deserialize, Clone)]
pub struct ChainspecInfo {
    /// Name of the network.
    name: String,
    /// The state root hash with which this session is starting.  It will be the result of running
    /// `ContractRuntime::commit_genesis()` or `ContractRuntime::upgrade()` or else the state root
    /// hash specified in the highest block on startup.
    starting_state_root_hash: Digest,
    next_upgrade: Option<NextUpgrade>,
}

impl DocExample for ChainspecInfo {
    fn doc_example() -> &'static Self {
        &*CHAINSPEC_INFO
    }
}

impl ChainspecInfo {
    pub(crate) fn new(
        chainspec_network_name: String,
        starting_state_root_hash: Digest,
        next_upgrade: Option<NextUpgrade>,
    ) -> Self {
        ChainspecInfo {
            name: chainspec_network_name,
            starting_state_root_hash,
            next_upgrade,
        }
    }
}

/// Data feed for client "info_get_status" endpoint.
#[derive(Debug, Serialize)]
#[serde(bound = "I: Eq + Hash + Ord + Serialize")]
pub struct StatusFeed<I> {
    /// The last block added to the chain.
    pub last_added_block: Option<Block>,
    /// The peer nodes which are connected to this node.
    pub peers: BTreeMap<I, String>,
    /// The chainspec info for this node.
    pub chainspec_info: ChainspecInfo,
    /// Our public signing key.
    pub our_public_signing_key: Option<PublicKey>,
    /// The next round length if this node is a validator.
    pub round_length: Option<TimeDiff>,
    /// The compiled node version.
    pub version: &'static str,
}

impl<I> StatusFeed<I> {
    pub(crate) fn new(
        last_added_block: Option<Block>,
        peers: BTreeMap<I, String>,
        chainspec_info: ChainspecInfo,
        consensus_status: Option<(PublicKey, Option<TimeDiff>)>,
    ) -> Self {
        let (our_public_signing_key, round_length) = match consensus_status {
            Some((public_key, round_length)) => (Some(public_key), round_length),
            None => (None, None),
        };
        StatusFeed {
            last_added_block,
            peers,
            chainspec_info,
            our_public_signing_key,
            round_length,
            version: crate::VERSION_STRING.as_str(),
        }
    }
}

/// Minimal info of a `Block`.
#[derive(Serialize, Deserialize, Debug, JsonSchema)]
#[serde(deny_unknown_fields)]
pub struct MinimalBlockInfo {
    hash: BlockHash,
    timestamp: Timestamp,
    era_id: EraId,
    height: u64,
    state_root_hash: Digest,
    creator: PublicKey,
}

impl From<Block> for MinimalBlockInfo {
    fn from(block: Block) -> Self {
        MinimalBlockInfo {
            hash: *block.hash(),
            timestamp: block.header().timestamp(),
            era_id: block.header().era_id(),
            height: block.header().height(),
            state_root_hash: *block.header().state_root_hash(),
            creator: *block.body().proposer(),
        }
    }
}

/// Result for "info_get_status" RPC response.
#[derive(Serialize, Deserialize, Debug, JsonSchema)]
#[serde(deny_unknown_fields)]
pub struct GetStatusResult {
    /// The RPC API version.
    #[schemars(with = "String")]
    pub api_version: ProtocolVersion,
    /// The chainspec name.
    pub chainspec_name: String,
    /// The state root hash used at the start of the current session.
    pub starting_state_root_hash: String,
    /// The node ID and network address of each connected peer.
    pub peers: PeersMap,
    /// The minimal info of the last block from the linear chain.
    pub last_added_block_info: Option<MinimalBlockInfo>,
    /// Our public signing key.
    pub our_public_signing_key: Option<PublicKey>,
    /// The next round length if this node is a validator.
    pub round_length: Option<TimeDiff>,
    /// Information about the next scheduled upgrade.
    pub next_upgrade: Option<NextUpgrade>,
    /// The compiled node version.
    pub build_version: String,
}

impl GetStatusResult {
    pub(crate) fn new(status_feed: StatusFeed<NodeId>, api_version: ProtocolVersion) -> Self {
        GetStatusResult {
            api_version,
            chainspec_name: status_feed.chainspec_info.name,
            starting_state_root_hash: status_feed
                .chainspec_info
                .starting_state_root_hash
                .to_string(),
            peers: PeersMap::from(status_feed.peers),
            last_added_block_info: status_feed.last_added_block.map(Into::into),
            our_public_signing_key: status_feed.our_public_signing_key,
            round_length: status_feed.round_length,
            next_upgrade: status_feed.chainspec_info.next_upgrade,
            build_version: crate::VERSION_STRING.clone(),
        }
    }
}

impl DocExample for GetStatusResult {
    fn doc_example() -> &'static Self {
        &*GET_STATUS_RESULT
    }
}<|MERGE_RESOLUTION|>--- conflicted
+++ resolved
@@ -11,11 +11,7 @@
 use schemars::JsonSchema;
 use serde::{Deserialize, Serialize};
 
-<<<<<<< HEAD
-use casper_types::{ProtocolVersion, PublicKey};
-=======
-use casper_types::{EraId, PublicKey};
->>>>>>> 84fbf6fd
+use casper_types::{EraId, ProtocolVersion, PublicKey};
 
 use crate::{
     components::{
@@ -28,13 +24,8 @@
 
 static CHAINSPEC_INFO: Lazy<ChainspecInfo> = Lazy::new(|| {
     let next_upgrade = NextUpgrade::new(
-<<<<<<< HEAD
-        ActivationPoint::EraId(EraId(42)),
+        ActivationPoint::EraId(EraId::from(42)),
         ProtocolVersion::from_parts(2, 0, 1),
-=======
-        ActivationPoint::EraId(EraId::from(42)),
-        Version::new(2, 0, 1),
->>>>>>> 84fbf6fd
     );
     ChainspecInfo {
         name: String::from("casper-example"),
