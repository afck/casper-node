//! Consensus service is a component that will be communicating with the reactor.
//! It will receive events (like incoming message event or create new message event)
//! and propagate them to the underlying consensus protocol.
//! It tries to know as little as possible about the underlying consensus. The only thing
//! it assumes is the concept of era/epoch and that each era runs separate consensus instance.
//! Most importantly, it doesn't care about what messages it's forwarding.

use std::{
    collections::HashMap,
    fmt::{self, Debug, Formatter},
    time::Duration,
};

use anyhow::Error;
use maplit::hashmap;
use num_traits::AsPrimitive;
use serde::{Deserialize, Serialize};
use tracing::error;
use types::U512;

use crate::{
    components::consensus::{
        consensus_protocol::{ConsensusProtocol, ConsensusProtocolResult},
        highway_core::highway::HighwayParams,
        protocols::highway::{HighwayContext, HighwayProtocol, HighwaySecret},
        traits::NodeIdT,
        Config, ConsensusMessage, Event, ReactorEventT,
    },
<<<<<<< HEAD
    crypto::{
        asymmetric_key::{generate_ed25519_keypair, PublicKey},
        hash::hash,
    },
=======
    crypto::{asymmetric_key::PublicKey, asymmetric_key::SecretKey, hash::hash},
>>>>>>> a2867d13
    effect::{EffectBuilder, EffectExt, Effects},
    types::{Motes, ProtoBlock, Timestamp},
};

#[derive(Debug, Clone, Copy, Hash, PartialEq, Eq, Serialize, Deserialize)]
pub struct EraId(pub(crate) u64);

impl EraId {
    fn message(self, payload: Vec<u8>) -> ConsensusMessage {
        ConsensusMessage {
            era_id: self,
            payload,
        }
    }
}

#[derive(Clone, Debug)]
struct EraConfig {
    era_length: Duration,
    //TODO: Are these necessary for every consensus protocol?
    booking_duration: Duration,
    entropy_duration: Duration,
}

impl Default for EraConfig {
    fn default() -> Self {
        // TODO: no idea what the default values should be and if implementing defaults makes
        // sense, this is just for the time being
        Self {
            era_length: Duration::from_secs(86_400),       // one day
            booking_duration: Duration::from_secs(43_200), // half a day
            entropy_duration: Duration::from_secs(3_600),
        }
    }
}

pub(crate) struct EraSupervisor<I> {
    // A map of active consensus protocols.
    // A value is a trait so that we can run different consensus protocol instances per era.
    active_eras: HashMap<EraId, Box<dyn ConsensusProtocol<I, ProtoBlock>>>,
    era_config: EraConfig,
}

impl<I> Debug for EraSupervisor<I> {
    fn fmt(&self, formatter: &mut Formatter) -> fmt::Result {
        write!(
            formatter,
            "EraSupervisor {{ era_config: {:?}, .. }}",
            self.era_config
        )
    }
}

impl<I> EraSupervisor<I>
where
    I: NodeIdT,
{
    pub(crate) fn new<REv: ReactorEventT<I>>(
        timestamp: Timestamp,
        config: Config,
        effect_builder: EffectBuilder<REv>,
<<<<<<< HEAD
        validators: Vec<(PublicKey, Motes)>,
    ) -> (Self, Effects<Event<I>>) {
        let sum_stakes: Motes = validators.iter().map(|(_, stake)| *stake).sum();
        let weights = if sum_stakes.value() > U512::from(u64::MAX) {
            validators
                .into_iter()
                .map(|(key, stake)| {
                    (
                        key,
                        AsPrimitive::<u64>::as_(
                            stake.value() / (sum_stakes.value() / (u64::MAX / 2)),
                        ),
                    )
                })
                .collect()
        } else {
            validators
                .into_iter()
                .map(|(key, stake)| (key, AsPrimitive::<u64>::as_(stake.value())))
                .collect()
        };
        // TODO: take our actual key from _somewhere_
        let (secret_key, public_key) = generate_ed25519_keypair();
=======
    ) -> Result<(Self, Effects<Event<I>>), Error> {
        let secret_key_path = config.secret_key_path.ok_or_else(|| {
            anyhow::Error::msg("invalid consensus config; secret_key_path is required")
        })?;

        let secret_signing_key = SecretKey::from_file(&secret_key_path)
            .map_err(anyhow::Error::new)?
            .ok_or_else(|| anyhow::Error::msg("invalid signing key"))?;

        let public_key: PublicKey = From::from(&secret_signing_key);
>>>>>>> a2867d13
        let params = HighwayParams {
            instance_id: hash("test era 0"),
            validators: weights,
        };
        let (highway, effects) = HighwayProtocol::<I, HighwayContext>::new(
            params,
            0, // TODO: get a proper seed ?
            public_key,
            HighwaySecret::new(secret_signing_key, public_key),
            12, // 4.1 seconds; TODO: get a proper round exp
            timestamp,
        );
        let initial_era: Box<dyn ConsensusProtocol<I, ProtoBlock>> = Box::new(highway);
        let active_eras = hashmap! { EraId(0) => initial_era };
        let era_supervisor = Self {
            active_eras,
            era_config: Default::default(),
        };
        let effects = effects
            .into_iter()
            .flat_map(|result| Self::handle_consensus_result(EraId(0), effect_builder, result))
            .collect();
        Ok((era_supervisor, effects))
    }

    fn handle_consensus_result<REv: ReactorEventT<I>>(
        era_id: EraId,
        effect_builder: EffectBuilder<REv>,
        consensus_result: ConsensusProtocolResult<I, ProtoBlock>,
    ) -> Effects<Event<I>> {
        match consensus_result {
            ConsensusProtocolResult::InvalidIncomingMessage(msg, sender, error) => {
                // TODO: we will probably want to disconnect from the sender here
                // TODO: Print a more readable representation of the message.
                error!(
                    ?msg,
                    ?sender,
                    ?error,
                    "invalid incoming message to consensus instance"
                );
                Default::default()
            }
            ConsensusProtocolResult::CreatedGossipMessage(out_msg) => {
                // TODO: we'll want to gossip instead of broadcast here
                effect_builder
                    .broadcast_message(era_id.message(out_msg))
                    .ignore()
            }
            ConsensusProtocolResult::CreatedTargetedMessage(out_msg, to) => effect_builder
                .send_message(to, era_id.message(out_msg))
                .ignore(),
            ConsensusProtocolResult::ScheduleTimer(timestamp) => {
                let timediff = timestamp.saturating_sub(Timestamp::now());
                effect_builder
                    .set_timeout(timediff.into())
                    .event(move |_| Event::Timer { era_id, timestamp })
            }
            ConsensusProtocolResult::CreateNewBlock(block_context) => effect_builder
                .request_proto_block(block_context)
                .event(move |(proto_block, block_context)| Event::NewProtoBlock {
                    era_id,
                    proto_block,
                    block_context,
                }),
            ConsensusProtocolResult::FinalizedBlock(block) => effect_builder
                .execute_block(block)
                .event(move |executed_block| Event::ExecutedBlock {
                    era_id,
                    executed_block,
                }),
            ConsensusProtocolResult::ValidateConsensusValue(sender, proto_block) => effect_builder
                .validate_proto_block(sender.clone(), proto_block)
                .event(move |(is_valid, proto_block)| {
                    if is_valid {
                        Event::AcceptProtoBlock {
                            era_id,
                            proto_block,
                        }
                    } else {
                        Event::InvalidProtoBlock {
                            era_id,
                            sender,
                            proto_block,
                        }
                    }
                }),
        }
    }

    pub(crate) fn delegate_to_era<F, REv>(
        &mut self,
        era_id: EraId,
        effect_builder: EffectBuilder<REv>,
        f: F,
    ) -> Effects<Event<I>>
    where
        REv: ReactorEventT<I>,
        F: FnOnce(
            &mut dyn ConsensusProtocol<I, ProtoBlock>,
        ) -> Result<Vec<ConsensusProtocolResult<I, ProtoBlock>>, Error>,
    {
        match self.active_eras.get_mut(&era_id) {
            None => todo!("Handle missing eras."),
            Some(consensus) => match f(&mut **consensus) {
                Ok(results) => results
                    .into_iter()
                    .flat_map(|result| {
                        Self::handle_consensus_result(era_id, effect_builder, result)
                    })
                    .collect(),
                Err(error) => {
                    error!(%error, ?era_id, "got error from era id {:?}: {:?}", era_id, error);
                    Effects::new()
                }
            },
        }
    }
}<|MERGE_RESOLUTION|>--- conflicted
+++ resolved
@@ -26,14 +26,10 @@
         traits::NodeIdT,
         Config, ConsensusMessage, Event, ReactorEventT,
     },
-<<<<<<< HEAD
     crypto::{
-        asymmetric_key::{generate_ed25519_keypair, PublicKey},
+        asymmetric_key::{PublicKey, SecretKey},
         hash::hash,
     },
-=======
-    crypto::{asymmetric_key::PublicKey, asymmetric_key::SecretKey, hash::hash},
->>>>>>> a2867d13
     effect::{EffectBuilder, EffectExt, Effects},
     types::{Motes, ProtoBlock, Timestamp},
 };
@@ -95,9 +91,8 @@
         timestamp: Timestamp,
         config: Config,
         effect_builder: EffectBuilder<REv>,
-<<<<<<< HEAD
         validators: Vec<(PublicKey, Motes)>,
-    ) -> (Self, Effects<Event<I>>) {
+    ) -> Result<(Self, Effects<Event<I>>), Error> {
         let sum_stakes: Motes = validators.iter().map(|(_, stake)| *stake).sum();
         let weights = if sum_stakes.value() > U512::from(u64::MAX) {
             validators
@@ -117,10 +112,7 @@
                 .map(|(key, stake)| (key, AsPrimitive::<u64>::as_(stake.value())))
                 .collect()
         };
-        // TODO: take our actual key from _somewhere_
-        let (secret_key, public_key) = generate_ed25519_keypair();
-=======
-    ) -> Result<(Self, Effects<Event<I>>), Error> {
+
         let secret_key_path = config.secret_key_path.ok_or_else(|| {
             anyhow::Error::msg("invalid consensus config; secret_key_path is required")
         })?;
@@ -130,7 +122,6 @@
             .ok_or_else(|| anyhow::Error::msg("invalid signing key"))?;
 
         let public_key: PublicKey = From::from(&secret_signing_key);
->>>>>>> a2867d13
         let params = HighwayParams {
             instance_id: hash("test era 0"),
             validators: weights,
