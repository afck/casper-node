--- conflicted
+++ resolved
@@ -36,11 +36,7 @@
 use tracing::{error, info, trace, warn};
 
 use self::event::{BlockByHashResult, DeploysResult};
-<<<<<<< HEAD
-use casper_types::{ProtocolVersion, PublicKey, U512};
-=======
-use casper_types::{EraId, PublicKey, U512};
->>>>>>> c3dc8bc3
+use casper_types::{EraId, ProtocolVersion, PublicKey, U512};
 
 use super::{
     fetcher::FetchResult,
